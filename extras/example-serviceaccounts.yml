---
apiVersion: v1
kind: ServiceAccount
metadata:
  name: goldpinger-serviceaccount
  namespace: default

---
apiVersion: apps/v1
kind: DaemonSet
metadata:
  name: goldpinger
  namespace: default
  labels:
    app: goldpinger
spec:
  updateStrategy:
    type: RollingUpdate
  selector:
    matchLabels:
      app: goldpinger
  template:
    metadata:
      labels:
        app: goldpinger
    spec:
      serviceAccount: "goldpinger-serviceaccount"
      containers:
        - name: goldpinger
          env:
            - name: HOST
              value: "0.0.0.0"
            - name: PORT
              value: "80"
            # injecting real hostname will make for easier to understand graphs/metrics
            - name: HOSTNAME
              valueFrom:
                fieldRef:
                  fieldPath: spec.nodeName
<<<<<<< HEAD
            # podIP is used to select a randomized subset of nodes to ping.
            - name: POD_IP
              valueFrom:
                fieldRef:
                  fieldPath: status.podIP
          image: "docker.io/mynamespace-replaceme/goldpinger:1.1.0"
=======
          image: "docker.io/bloomberg/goldpinger:1.4.0"
>>>>>>> a585b103
          ports:
            - containerPort: 80
              name: http
---
apiVersion: v1
kind: Service
metadata:
  name: goldpinger
  namespace: default
  labels:
    app: goldpinger
spec:
  type: NodePort
  ports:
    - port: 80
      nodePort: 30080
      name: http
  selector:
    app: goldpinger
---
apiVersion: rbac.authorization.k8s.io/v1
kind: ClusterRole
metadata:
  name: goldpinger-clusterrole
rules:
- apiGroups:
  - ""
  resources:
  - pods
  verbs:
  - list

---
apiVersion: rbac.authorization.k8s.io/v1beta1
kind: ClusterRoleBinding
metadata:
  name: goldpinger-clusterrolebinding
roleRef:
  apiGroup: rbac.authorization.k8s.io
  kind: ClusterRole
  name: goldpinger-clusterrole
subjects:
  - kind: ServiceAccount
    name: goldpinger-serviceaccount
    namespace: default
<|MERGE_RESOLUTION|>--- conflicted
+++ resolved
@@ -37,16 +37,12 @@
               valueFrom:
                 fieldRef:
                   fieldPath: spec.nodeName
-<<<<<<< HEAD
             # podIP is used to select a randomized subset of nodes to ping.
             - name: POD_IP
               valueFrom:
                 fieldRef:
                   fieldPath: status.podIP
-          image: "docker.io/mynamespace-replaceme/goldpinger:1.1.0"
-=======
           image: "docker.io/bloomberg/goldpinger:1.4.0"
->>>>>>> a585b103
           ports:
             - containerPort: 80
               name: http
